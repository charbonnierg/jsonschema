--- conflicted
+++ resolved
@@ -603,13 +603,10 @@
 
 func (t *Schema) structKeywordsFromTags(f reflect.StructField, parent *Schema, propertyName string) {
 	t.Description = f.Tag.Get("jsonschema_description")
-<<<<<<< HEAD
+
 	tags := splitOnUnescapedCommas(f.Tag.Get("jsonschema"))
 	t.genericKeywords(tags, parentType, propertyName)
-=======
-	tags := strings.Split(f.Tag.Get("jsonschema"), ",")
-	t.genericKeywords(tags, parent, propertyName)
->>>>>>> 9e11b31d
+
 	switch t.Type {
 	case "string":
 		t.stringKeywords(tags)
