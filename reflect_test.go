--- conflicted
+++ resolved
@@ -544,10 +544,8 @@
 	p := i.(*Schema)
 	pt := p.Items.Format
 	require.Equal(t, pt, "uri")
-<<<<<<< HEAD
 	pt = p.Items.Pattern
 	require.Equal(t, pt, "^https://.*")
-=======
 }
 
 func TestFieldNameTag(t *testing.T) {
@@ -560,5 +558,4 @@
 		FieldNameTag: "yaml",
 	}
 	compareSchemaOutput(t, "fixtures/test_config.json", &r, &Config{})
->>>>>>> 7f2e6ffc
 }